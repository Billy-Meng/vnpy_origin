from datetime import datetime, timedelta
from enum import Enum
from typing import Optional, Sequence, List

from mongoengine import DateTimeField, Document, FloatField, StringField, connect

from vnpy.trader.constant import Exchange, Interval
from vnpy.trader.object import BarData, TickData

from .database import BaseDatabaseManager, Driver, DB_TZ

TZ_OFFSET = int(datetime.now(DB_TZ).utcoffset().total_seconds()/60/60)      # 当前时区偏移量（东八区）


def init(_: Driver, settings: dict):
    database = settings["database"]
    host = settings["host"]
    port = settings["port"]
    username = settings["user"]
    password = settings["password"]
    authentication_source = settings["authentication_source"]

    if not username:  # if username == '' or None, skip username
        username = None
        password = None
        authentication_source = None

    connect(
        db=database,
        host=host,
        port=port,
        username=username,
        password=password,
        authentication_source=authentication_source,
    )

    return MongoManager()


class DbBarData(Document):
    """
    Candlestick bar data for database storage.

    Index is defined unique with datetime, interval, symbol
    """

    symbol: str = StringField()
    exchange: str = StringField()
    datetime: datetime = DateTimeField()
    interval: str = StringField()

    volume: float = FloatField()
    open_interest: float = FloatField()
    open_price: float = FloatField()
    high_price: float = FloatField()
    low_price: float = FloatField()
    close_price: float = FloatField()

    meta = {
        "indexes": [
            {
                "fields": ("symbol", "exchange", "interval", "datetime"),
                "unique": True,
            }
        ]
    }

<<<<<<< HEAD
=======
    @staticmethod
    def from_bar(bar: BarData):
        """
        Generate DbBarData object from BarData.
        """
        dt = bar.datetime.astimezone(DB_TZ)
        dt = dt.replace(tzinfo=None)

        db_bar = DbBarData()

        db_bar.symbol = bar.symbol
        db_bar.exchange = bar.exchange.value if isinstance(bar.exchange, Enum) else bar.exchange
        db_bar.datetime = dt
        db_bar.interval = bar.interval.value if isinstance(bar.interval, Enum) else bar.interval
        db_bar.volume = bar.volume
        db_bar.open_interest = bar.open_interest
        db_bar.open_price = bar.open_price
        db_bar.high_price = bar.high_price
        db_bar.low_price = bar.low_price
        db_bar.close_price = bar.close_price

        return db_bar

>>>>>>> 9f931ebf
    def to_bar(self):
        """
        Generate BarData object from DbBarData.
        """
        bar = BarData(
            symbol=self.symbol,
            exchange=Exchange(self.exchange),
            datetime=DB_TZ.localize(self.datetime + timedelta(hours=TZ_OFFSET)),    # 转换成东八区时间
            interval=Interval(self.interval),
            volume=self.volume,
            open_interest=self.open_interest,
            open_price=self.open_price,
            high_price=self.high_price,
            low_price=self.low_price,
            close_price=self.close_price,
            gateway_name="DB",
        )
        return bar


class DbTickData(Document):
    """
    Tick data for database storage.

    Index is defined unique with (datetime, symbol)
    """

    symbol: str = StringField()
    exchange: str = StringField()
    datetime: datetime = DateTimeField()

    name: str = StringField()
    volume: float = FloatField()
    open_interest: float = FloatField()
    last_price: float = FloatField()
    last_volume: float = FloatField()
    limit_up: float = FloatField()
    limit_down: float = FloatField()

    open_price: float = FloatField()
    high_price: float = FloatField()
    low_price: float = FloatField()
    close_price: float = FloatField()
    pre_close: float = FloatField()

    bid_price_1: float = FloatField()
    bid_price_2: float = FloatField()
    bid_price_3: float = FloatField()
    bid_price_4: float = FloatField()
    bid_price_5: float = FloatField()

    ask_price_1: float = FloatField()
    ask_price_2: float = FloatField()
    ask_price_3: float = FloatField()
    ask_price_4: float = FloatField()
    ask_price_5: float = FloatField()

    bid_volume_1: float = FloatField()
    bid_volume_2: float = FloatField()
    bid_volume_3: float = FloatField()
    bid_volume_4: float = FloatField()
    bid_volume_5: float = FloatField()

    ask_volume_1: float = FloatField()
    ask_volume_2: float = FloatField()
    ask_volume_3: float = FloatField()
    ask_volume_4: float = FloatField()
    ask_volume_5: float = FloatField()

    meta = {
        "indexes": [
            {
                "fields": ("symbol", "exchange", "datetime"),
                "unique": True,
            }
        ],
    }

<<<<<<< HEAD
=======
    @staticmethod
    def from_tick(tick: TickData):
        """
        Generate DbTickData object from TickData.
        """
        dt = tick.datetime.astimezone(DB_TZ)
        dt = dt.replace(tzinfo=None)

        db_tick = DbTickData()

        db_tick.symbol = tick.symbol
        db_tick.exchange = tick.exchange.value if isinstance(tick.exchange, Enum) else tick.exchange
        db_tick.datetime = dt
        db_tick.name = tick.name
        db_tick.volume = tick.volume
        db_tick.open_interest = tick.open_interest
        db_tick.last_price = tick.last_price
        db_tick.last_volume = tick.last_volume
        db_tick.limit_up = tick.limit_up
        db_tick.limit_down = tick.limit_down
        db_tick.open_price = tick.open_price
        db_tick.high_price = tick.high_price
        db_tick.low_price = tick.low_price
        db_tick.pre_close = tick.pre_close

        db_tick.bid_price_1 = tick.bid_price_1
        db_tick.ask_price_1 = tick.ask_price_1
        db_tick.bid_volume_1 = tick.bid_volume_1
        db_tick.ask_volume_1 = tick.ask_volume_1

        if tick.bid_price_2:
            db_tick.bid_price_2 = tick.bid_price_2
            db_tick.bid_price_3 = tick.bid_price_3
            db_tick.bid_price_4 = tick.bid_price_4
            db_tick.bid_price_5 = tick.bid_price_5

            db_tick.ask_price_2 = tick.ask_price_2
            db_tick.ask_price_3 = tick.ask_price_3
            db_tick.ask_price_4 = tick.ask_price_4
            db_tick.ask_price_5 = tick.ask_price_5

            db_tick.bid_volume_2 = tick.bid_volume_2
            db_tick.bid_volume_3 = tick.bid_volume_3
            db_tick.bid_volume_4 = tick.bid_volume_4
            db_tick.bid_volume_5 = tick.bid_volume_5

            db_tick.ask_volume_2 = tick.ask_volume_2
            db_tick.ask_volume_3 = tick.ask_volume_3
            db_tick.ask_volume_4 = tick.ask_volume_4
            db_tick.ask_volume_5 = tick.ask_volume_5

        return db_tick

>>>>>>> 9f931ebf
    def to_tick(self):
        """
        Generate TickData object from DbTickData.
        """
        tick = TickData(
            symbol=self.symbol,
            exchange=Exchange(self.exchange),
            datetime=DB_TZ.localize(self.datetime + timedelta(hours=TZ_OFFSET)),    # 转换成东八区时间
            name=self.name,
            volume=self.volume,
            open_interest=self.open_interest,
            last_price=self.last_price,
            last_volume=self.last_volume,
            limit_up=self.limit_up,
            limit_down=self.limit_down,
            open_price=self.open_price,
            high_price=self.high_price,
            low_price=self.low_price,
            pre_close=self.pre_close,
            bid_price_1=self.bid_price_1,
            ask_price_1=self.ask_price_1,
            bid_volume_1=self.bid_volume_1,
            ask_volume_1=self.ask_volume_1,
            gateway_name="DB",
        )

        if self.bid_price_2:
            tick.bid_price_2 = self.bid_price_2
            tick.bid_price_3 = self.bid_price_3
            tick.bid_price_4 = self.bid_price_4
            tick.bid_price_5 = self.bid_price_5

            tick.ask_price_2 = self.ask_price_2
            tick.ask_price_3 = self.ask_price_3
            tick.ask_price_4 = self.ask_price_4
            tick.ask_price_5 = self.ask_price_5

            tick.bid_volume_2 = self.bid_volume_2
            tick.bid_volume_3 = self.bid_volume_3
            tick.bid_volume_4 = self.bid_volume_4
            tick.bid_volume_5 = self.bid_volume_5

            tick.ask_volume_2 = self.ask_volume_2
            tick.ask_volume_3 = self.ask_volume_3
            tick.ask_volume_4 = self.ask_volume_4
            tick.ask_volume_5 = self.ask_volume_5

        return tick


class MongoManager(BaseDatabaseManager):

    def load_bar_data(
        self,
        symbol: str,
        exchange: Exchange,
        interval: Interval,
        start: datetime,
        end: datetime,
    ) -> Sequence[BarData]:
        s = DbBarData.objects(
            symbol=symbol,
            exchange=exchange.value if isinstance(exchange, Enum) else exchange,
            interval=interval.value if isinstance(interval, Enum) else interval,
            datetime__gte=start,
            datetime__lte=end,
        )
        data = [db_bar.to_bar() for db_bar in s]
        return data

    def load_tick_data(
        self, symbol: str, exchange: Exchange, start: datetime, end: datetime
    ) -> Sequence[TickData]:
        s = DbTickData.objects(
            symbol=symbol,
            exchange=exchange.value if isinstance(exchange, Enum) else exchange,
            datetime__gte=start,
            datetime__lte=end,
        )
        data = [db_tick.to_tick() for db_tick in s]
        return data

    @staticmethod
    def to_update_param(d) -> dict:
        dt = d.datetime.astimezone(DB_TZ)
        d.datetime = dt.replace(tzinfo=None)

        param = {
            "set__" + k: v.value if isinstance(v, Enum) else v
            for k, v in d.__dict__.items()
        }
        return param

    def save_bar_data(self, datas: Sequence[BarData]):
        for d in datas:
            updates = self.to_update_param(d)
            updates.pop("set__gateway_name")
            updates.pop("set__vt_symbol")
            (
                DbBarData.objects(
                    symbol=d.symbol,
                    interval=d.interval.value if isinstance(d.interval, Enum) else d.interval,
                    datetime=d.datetime
                ).update_one(upsert=True, **updates)
            )

    def save_tick_data(self, datas: Sequence[TickData]):
        for d in datas:
            updates = self.to_update_param(d)
            updates.pop("set__gateway_name")
            updates.pop("set__vt_symbol")
            (
                DbTickData.objects(
                    symbol=d.symbol,
                    exchange=d.exchange.value if isinstance(d.exchange, Enum) else d.exchange,
                    datetime=d.datetime
                ).update_one(upsert=True, **updates)
            )

    def get_newest_bar_data(
        self, symbol: str, exchange: "Exchange", interval: "Interval"
    ) -> Optional["BarData"]:
        s = (
            DbBarData.objects(
                symbol=symbol,
                exchange=exchange.value if isinstance(exchange, Enum) else exchange,
                interval=interval.value if isinstance(interval, Enum) else interval
            )
            .order_by("-datetime")
            .first()
        )
        if s:
            return s.to_bar()
        return None

    def get_oldest_bar_data(
        self, symbol: str, exchange: "Exchange", interval: "Interval"
    ) -> Optional["BarData"]:
        s = (
            DbBarData.objects(
                symbol=symbol,
                exchange=exchange.value if isinstance(exchange, Enum) else exchange,
                interval=interval.value if isinstance(interval, Enum) else interval
            )
            .order_by("+datetime")
            .first()
        )
        if s:
            return s.to_bar()
        return None

    def get_newest_tick_data(
        self, symbol: str, exchange: "Exchange"
    ) -> Optional["TickData"]:
        s = (
            DbTickData.objects(
                symbol=symbol,
                exchange=exchange.value if isinstance(exchange, Enum) else exchange
            )
            .order_by("-datetime")
            .first()
        )
        if s:
            return s.to_tick()
        return None

    def get_bar_data_statistics(self) -> List:
        """"""
        s = (
            DbBarData.objects.aggregate({
                "$group": {
                    "_id": {
                        "symbol": "$symbol",
                        "exchange": "$exchange",
                        "interval": "$interval",
                    },
                    "count": {"$sum": 1}
                }
            })
        )

        result = []

        for d in s:
            data = d["_id"]
            data["count"] = d["count"]
            result.append(data)

        return result

    def delete_bar_data(
        self,
        symbol: str,
        exchange: "Exchange",
        interval: "Interval"
    ) -> int:
        """
        Delete all bar data with given symbol + exchange + interval.
        """
        count = DbBarData.objects(
            symbol=symbol,
            exchange=exchange.value if isinstance(exchange, Enum) else exchange,
            interval=interval.value if isinstance(interval, Enum) else interval
        ).delete()

        return count

    def clean(self, symbol: str):
        DbTickData.objects(symbol=symbol).delete()
        DbBarData.objects(symbol=symbol).delete()<|MERGE_RESOLUTION|>--- conflicted
+++ resolved
@@ -65,8 +65,6 @@
         ]
     }
 
-<<<<<<< HEAD
-=======
     @staticmethod
     def from_bar(bar: BarData):
         """
@@ -90,7 +88,6 @@
 
         return db_bar
 
->>>>>>> 9f931ebf
     def to_bar(self):
         """
         Generate BarData object from DbBarData.
@@ -169,8 +166,6 @@
         ],
     }
 
-<<<<<<< HEAD
-=======
     @staticmethod
     def from_tick(tick: TickData):
         """
@@ -224,7 +219,6 @@
 
         return db_tick
 
->>>>>>> 9f931ebf
     def to_tick(self):
         """
         Generate TickData object from DbTickData.
