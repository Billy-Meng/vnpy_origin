--- conflicted
+++ resolved
@@ -99,11 +99,7 @@
         bar = BarData(
             symbol=self.symbol,
             exchange=Exchange(self.exchange),
-<<<<<<< HEAD
             datetime=DB_TZ.localize(self.datetime + timedelta(hours=TZ_OFFSET)),    # 转换成东八区时间
-=======
-            datetime=DB_TZ.localize(self.datetime),
->>>>>>> f8f76e6b
             interval=Interval(self.interval),
             volume=self.volume,
             open_interest=self.open_interest,
@@ -234,11 +230,7 @@
         tick = TickData(
             symbol=self.symbol,
             exchange=Exchange(self.exchange),
-<<<<<<< HEAD
             datetime=DB_TZ.localize(self.datetime + timedelta(hours=TZ_OFFSET)),    # 转换成东八区时间
-=======
-            datetime=DB_TZ.localize(self.datetime),
->>>>>>> f8f76e6b
             name=self.name,
             volume=self.volume,
             open_interest=self.open_interest,
@@ -293,17 +285,10 @@
     ) -> Sequence[BarData]:
         s = DbBarData.objects(
             symbol=symbol,
-<<<<<<< HEAD
             exchange=exchange.value if isinstance(exchange, Enum) else exchange,
             interval=interval.value if isinstance(interval, Enum) else interval,
-            datetime__gte=start,
-            datetime__lte=end,
-=======
-            exchange=exchange.value,
-            interval=interval.value,
             datetime__gte=convert_tz(start),
             datetime__lte=convert_tz(end),
->>>>>>> f8f76e6b
         )
         data = [db_bar.to_bar() for db_bar in s]
         return data
@@ -313,15 +298,9 @@
     ) -> Sequence[TickData]:
         s = DbTickData.objects(
             symbol=symbol,
-<<<<<<< HEAD
             exchange=exchange.value if isinstance(exchange, Enum) else exchange,
-            datetime__gte=start,
-            datetime__lte=end,
-=======
-            exchange=exchange.value,
             datetime__gte=convert_tz(start),
             datetime__lte=convert_tz(end),
->>>>>>> f8f76e6b
         )
         data = [db_tick.to_tick() for db_tick in s]
         return data
