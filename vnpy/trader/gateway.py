"""

"""

from abc import ABC, abstractmethod
from typing import Any

from vnpy.event import Event, EventEngine
from .event import (
    EVENT_ACCOUNT,
    EVENT_CONTRACT,
    EVENT_LOG,
<<<<<<< HEAD
    EVENT_CONTRACT,
=======
    EVENT_ORDER,
    EVENT_POSITION,
    EVENT_TICK,
    EVENT_TRADE,
>>>>>>> 901664c1
)
from .object import (
    AccountData,
    CancelRequest,
    ContractData,
    LogData,
    OrderData,
    OrderRequest,
<<<<<<< HEAD
    CancelRequest,
=======
    PositionData,
    SubscribeRequest,
    TickData,
    TradeData,
>>>>>>> 901664c1
)


class BaseGateway(ABC):
    """
    Abstract gateway class for creating gateways connection 
    to different trading systems.
    """

    # Fields required in setting dict for connect function.
    default_setting = {}

    def __init__(self, event_engine: EventEngine, gateway_name: str):
        """"""
        self.event_engine = event_engine
        self.gateway_name = gateway_name

    def on_event(self, type: str, data: Any = None):
        """
        General event push.
        """
        event = Event(type, data)
        self.event_engine.put(event)

    def on_tick(self, tick: TickData):
        """
        Tick event push.
        Tick event of a specific vt_symbol is also pushed.
        """
        self.on_event(EVENT_TICK, tick)
        self.on_event(EVENT_TICK + tick.vt_symbol, tick)

    def on_trade(self, trade: TradeData):
        """
        Trade event push.
        Trade event of a specific vt_symbol is also pushed.
        """
        self.on_event(EVENT_TRADE, trade)
        self.on_event(EVENT_TRADE + trade.vt_symbol, trade)

    def on_order(self, order: OrderData):
        """
        Order event push.
        Order event of a specific vt_orderid is also pushed.
        """
        self.on_event(EVENT_ORDER, order)
        self.on_event(EVENT_ORDER + order.vt_orderid, order)

    def on_position(self, position: PositionData):
        """
        Position event push.
        Position event of a specific vt_symbol is also pushed.
        """
        self.on_event(EVENT_POSITION, position)
        self.on_event(EVENT_POSITION + position.vt_symbol, position)

    def on_account(self, account: AccountData):
        """
        Account event push.
        Account event of a specific vt_accountid is also pushed.
        """
        self.on_event(EVENT_ACCOUNT, account)
        self.on_event(EVENT_ACCOUNT + account.vt_accountid, account)

    def on_log(self, log: LogData):
        """
        Log event push.
        """
        self.on_event(EVENT_LOG, log)

    def on_contract(self, contract: ContractData):
        """
        Contract event push.
        """
        self.on_event(EVENT_CONTRACT, contract)

    def write_log(self, msg: str):
        """
        Write a log event from gateway.
        """
        log = LogData(msg=msg, gateway_name=self.gateway_name)
        self.on_log(log)

    @abstractmethod
    def connect(self, setting: dict):
        """
        Start gateway connection.
        """
        pass

    @abstractmethod
    def close(self):
        """
        Close gateway connection.
        """
        pass

    @abstractmethod
    def subscribe(self, req: SubscribeRequest):
        """
        Subscribe tick data update.
        """
        pass

    @abstractmethod
    def send_order(self, req: OrderRequest):
        """
        Send a new order.
        """
        pass

    @abstractmethod
    def cancel_order(self, req: CancelRequest):
        """
        Cancel an existing order.
        """
        pass

    @abstractmethod
    def query_account(self):
        """
        Query account balance.
        """
        pass

    @abstractmethod
    def query_position(self):
        """
        Query holding positions.
        """
        pass

    def get_default_setting(self):
        """
        Return default setting dict.
        """
        return self.default_setting<|MERGE_RESOLUTION|>--- conflicted
+++ resolved
@@ -6,19 +6,7 @@
 from typing import Any
 
 from vnpy.event import Event, EventEngine
-from .event import (
-    EVENT_ACCOUNT,
-    EVENT_CONTRACT,
-    EVENT_LOG,
-<<<<<<< HEAD
-    EVENT_CONTRACT,
-=======
-    EVENT_ORDER,
-    EVENT_POSITION,
-    EVENT_TICK,
-    EVENT_TRADE,
->>>>>>> 901664c1
-)
+from .event import EVENT_ACCOUNT, EVENT_CONTRACT, EVENT_LOG, EVENT_CONTRACT
 from .object import (
     AccountData,
     CancelRequest,
@@ -26,14 +14,7 @@
     LogData,
     OrderData,
     OrderRequest,
-<<<<<<< HEAD
     CancelRequest,
-=======
-    PositionData,
-    SubscribeRequest,
-    TickData,
-    TradeData,
->>>>>>> 901664c1
 )
 
 
