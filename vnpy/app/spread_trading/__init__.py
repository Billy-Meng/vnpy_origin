<<<<<<< HEAD
# -*- coding:utf-8 -*-
from pathlib import Path
=======
import sys
>>>>>>> 1c1b683f

import vnpy_spreadtrading


sys.modules[__name__] = vnpy_spreadtrading<|MERGE_RESOLUTION|>--- conflicted
+++ resolved
@@ -1,9 +1,5 @@
-<<<<<<< HEAD
 # -*- coding:utf-8 -*-
-from pathlib import Path
-=======
 import sys
->>>>>>> 1c1b683f
 
 import vnpy_spreadtrading
 
