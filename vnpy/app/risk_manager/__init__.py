<<<<<<< HEAD
# -*- coding:utf-8 -*-
from pathlib import Path
from vnpy.trader.app import BaseApp
from .engine import RiskManagerEngine, APP_NAME
=======
import sys
>>>>>>> f081fe8d

import vnpy_riskmanager


sys.modules[__name__] = vnpy_riskmanager<|MERGE_RESOLUTION|>--- conflicted
+++ resolved
@@ -1,11 +1,8 @@
-<<<<<<< HEAD
 # -*- coding:utf-8 -*-
 from pathlib import Path
 from vnpy.trader.app import BaseApp
 from .engine import RiskManagerEngine, APP_NAME
-=======
 import sys
->>>>>>> f081fe8d
 
 import vnpy_riskmanager
 
